# Changelog

Notable changes to this project are documented in this file. The format is based on [Keep a Changelog](https://keepachangelog.com/en/1.0.0/) and this project adheres to [Semantic Versioning](https://semver.org/spec/v2.0.0.html).

## [Unreleased]

New features:

<<<<<<< HEAD
- Added stack-safe (at the expense of `MonadRec` constraint) combinators
  `manyTillRec`, `many1TillRec`, `sepEndByRec`, and `sepEndBy1Rec`. (#130 by @fsoikin)
=======
- Added a new operator `<~?>` (alias of `withLazyErrorMessage`), an analog of
  `<?>`, but allows the error message to be deferred until there is actually an
  error. Handy when the error message is expensive to construct. (#129 by @fsoikin)
>>>>>>> 271e42c1

## [v7.1.0](https://github.com/purescript-contrib/purescript-parsing/releases/tag/v7.1.0) - 2022-01-06

Breaking changes:

New features:

- Added primitive parsers `oneOfCodePoints` and `noneOfCodePoints` - `CodePoint`
  versions of `oneOf` and `noneOf` respectively. (#127 by @fsoikin)

Bugfixes:

Other improvements:
- Added `purs-tidy` formatter (#126 by @thomashoneyman)

## [v7.0.1](https://github.com/purescript-contrib/purescript-parsing/releases/tag/v7.0.1) - 2021-11-17

Other improvements:

- Split license file (#125 by @maxdeviant)

## [v7.0.0](https://github.com/purescript-contrib/purescript-parsing/releases/tag/v7.0.0) - 2021-10-06

Breaking changes:
- `anyChar` no longer always succeeds. It will only succeed on a Basic Multilingual Plane character. The new parser `anyCodePoint` will always succeed. (#119 by @jamesdbrock)
- Deleted the `StringLike` typeclass. Users must delete all `StringLike` constraints. (#119 by @jamesdbrock)
- Moved `updatePosString` to the `String` module and don’t export it. (#119 by @jamesdbrock)
- Changed the definition of `whiteSpace` and `skipSpaces` to `Data.CodePoint.Unicode.isSpace`. (#119 by @jamesdbrock)

New features:
- Added primitive parsers `anyCodePoint` and `satisfyCodePoint` for parsing `CodePoint`s. (#119 by @jamesdbrock)
- Added `match` combinator (#119 by @jamesdbrock)

Bugfixes:
- Ensure Unicode correctness (#119 by @jamesdbrock)

Other improvements:
- Added benchmark suite (#119 by @jamesdbrock)
- Split the dev dependencies out into `spago-dev.dhall`.

## [v6.0.2](https://github.com/purescript-contrib/purescript-parsing/releases/tag/v6.0.2) - 2021-05-09

Bugfixes:
- Reverted combinator implementation changes from #102 (@robertdp, https://github.com/purescript-contrib/purescript-parsing/pull/116)

## [v6.0.1](https://github.com/purescript-contrib/purescript-parsing/releases/tag/v6.0.1) - 2021-04-20

Other improvements:
- Removed unused names found by v0.14.1 PureScript release (#112 by @JordanMartinez)
- Installed dependencies directly imported into source code that were previously installed transitively (#112 by @JordanMartinez)

## [v6.0.0](https://github.com/purescript-contrib/purescript-parsing/releases/tag/v6.0.0) - 2021-02-26

Breaking changes:
- Improved performance of `string` and update `StringLike` to have `stripPrefix` as a class member instead of `indexOf` (#93)
- Non-empty combinators now return `NonEmptyList` (#102)
- Added support for PureScript 0.14 and dropped support for all previous versions (#101)

New features:
- Derived `Generic` instance of Position (#87)

Bugfixes:

Other improvements:
- Updated code to use `Data.Char.Unicode.hexDigitToInt` and `Data.Char.Unicode.isDecDigit` instead of`Data.Char.Unicode.digitToInt` and `Data.Char.Unicode.isDigit`, as those two functions have been deprecated in the `unicode` library (#103)
- Changed default branch to `main` from `master`
- Updated to comply with Contributors library guidelines by adding new issue and pull request templates, updating documentation, and migrating to Spago for local development and CI (#98)

## [v5.1.0](https://github.com/purescript-contrib/purescript-parsing/releases/tag/v5.1.0) - 2020-10-08

New features:

- Added a `region` function similar to the [function of the same name in megaparsec](https://hackage.haskell.org/package/megaparsec-9.0.0/docs/Text-Megaparsec.html#v:region) which specifies how to process `ParseError`s which occur inside the indicated region (@jamesdbrock in #97 and #96).

Bugfixes:

- Fixed the token definitions for the Java language parser (@matoruru in #86)

## [v5.0.3](https://github.com/purescript-contrib/purescript-parsing/releases/tag/v5.0.3) - 2019-05-06

Other improvements:

- Updated escape sequences to match parsing in the latest version of the PureScript compiler (@natefaubion)
- Added a documentation comment about stack safety (@Dretch)

## [v5.0.2](https://github.com/purescript-contrib/purescript-parsing/releases/tag/v5.0.2) - 2018-11-15

Bugixes:

- Docs: Updated typos in readme and documentation (@justinwoo, @rndnoise)

## [v5.0.1](https://github.com/purescript-contrib/purescript-parsing/releases/tag/v5.0.1) - 2018-06-23

Other improvements:

- Added metadata including contributor guidelines and pushed latest release to Pursuit

## [v5.0.0](https://github.com/purescript-contrib/purescript-parsing/releases/tag/v5.0.0) - 2018-06-19

Breaking changes:

- Updated for PureScript 0.12

## [v4.3.1](https://github.com/purescript-contrib/purescript-parsing/releases/tag/v4.3.1) - 2017-08-08

Bugfixes:

- Fixed shadowed name warnings

## [v4.3.0](https://github.com/purescript-contrib/purescript-parsing/releases/tag/v4.3.0) - 2017-07-26

New features:

- Added `tryRethrow` and improved error messages for `satisfy` and `when` (@natefaubion)

## [v4.2.2](https://github.com/purescript-contrib/purescript-parsing/releases/tag/v4.2.2) - 2017-06-03

Bufixes:

- Fixed some issues with error messages (@safareli)

## [v4.2.1](https://github.com/purescript-contrib/purescript-parsing/releases/tag/v4.2.1) - 2017-04-25

Bufixes:

- `mapParserT` is now exported (@safareli)

## [v4.2.0](https://github.com/purescript-contrib/purescript-parsing/releases/tag/v4.2.0) - 2017-04-24

New features:

- Add `mapParserT` (@safareli)

## [v4.1.0](https://github.com/purescript-contrib/purescript-parsing/releases/tag/v4.1.0) - 2017-04-16

Other improvements:

- Add `Semigroup` and `Monoid` instances (@i-am-tom)

## [v4.0.0](https://github.com/purescript-contrib/purescript-parsing/releases/tag/v4.0.0) - 2017-04-05

Breaking changes:

- Updates for 0.11 compiler

## [v3.2.1](https://github.com/purescript-contrib/purescript-parsing/releases/tag/v3.2.1) - 2017-02-15

Other improvements:

- Avoid Discard constraints (@mlang)

## [v3.2.0](https://github.com/purescript-contrib/purescript-parsing/releases/tag/v3.2.0) - 2017-01-16

Bugfixes:

- Fix some `Show` instances (@mlang)

## [v3.1.0](https://github.com/purescript-contrib/purescript-parsing/releases/tag/v3.1.0) - 2016-12-19

New features:

- Added `hoistParserT`
- Un-applied the `Parser` synonym

## [v3.0.1](https://github.com/purescript-contrib/purescript-parsing/releases/tag/v3.0.1) - 2016-11-17

Bugfixes:

- Fixed shadowed name warning (@tmcgilchrist)

## [v2.0.0](https://github.com/purescript-contrib/purescript-parsing/releases/tag/v2.0.0) - 2016-10-27

Breaking changes:

- Updated for PureScript 0.10
- Switch to `transformers`-based API, add new instances
- Use some more efficient data types
- Add port of `indents` Haskell package (@starkstark)
- Switched to BSD 3-clause license to be compatible with ported Haskell code

## [v1.0.0](https://github.com/purescript-contrib/purescript-parsing/releases/tag/v1.0.0) - 2016-06-10

Breaking changes:

- Updated for the 1.0 core libraries.

## [v0.8.1](https://github.com/purescript-contrib/purescript-parsing/releases/tag/v0.8.1) - 2016-05-18

Other improvements:

- Added `Eq` instance for `ParseError` (@triggerNZ)

## [v0.8.0](https://github.com/purescript-contrib/purescript-parsing/releases/tag/v0.8.0) - 2016-02-21

New features:

- Added `Language` and `Token` modules, ported from Parsec (@cdepillabout)

## [v0.7.2](https://github.com/purescript-contrib/purescript-parsing/releases/tag/v0.7.2) - 2016-01-21

Bugfixes:

- Fixed warnings raised by psc 0.7.6.1 (@hdgarrood)

## [v0.7.1](https://github.com/purescript-contrib/purescript-parsing/releases/tag/v0.7.1) - 2015-10-28

Other improvements:

- Improved error message (@epost)

## [v0.7.0](https://github.com/purescript-contrib/purescript-parsing/releases/tag/v0.7.0) - 2015-09-18

Other improvements:

- Bumped `transformers` dependency.

## [v0.6.1](https://github.com/purescript-contrib/purescript-parsing/releases/tag/v0.6.1) - 2015-08-26

This release requires the upcoming 0.7.4.0 release of the PureScript compiler. Previous versions of this library will _not_ work with `psc` versions <= 0.7.3.0.

Breaking changes:

- Updated to `transformers-0.7`.

## [v0.5.1](https://github.com/purescript-contrib/purescript-parsing/releases/tag/v0.5.1) - 2015-08-18

Other improvements:

- Updated documentation (@kRITZCREEK)

## [v0.5.0](https://github.com/purescript-contrib/purescript-parsing/releases/tag/v0.5.0) - 2015-08-13

Other improvements:

- Bump dependencies

## [v0.4.0](https://github.com/purescript-contrib/purescript-parsing/releases/tag/v0.4.0) - 2015-06-30

- Updated for PureScript 0.7. This release works with versions 0.7.\* of the PureScript compiler. It will not work with older versions. If you are using an older version, you should require an older, compatible version of this library.

## [v0.3.1](https://github.com/purescript-contrib/purescript-parsing/releases/tag/v0.3.1) - 2015-03-04

- Added `token`, `match` and `when` (@cryogenian)

## [v0.3.0](https://github.com/purescript-contrib/purescript-parsing/releases/tag/v0.3.0) - 2015-02-21

- Updated dependencies. **Note: This release requires PureScript v0.6.8 or later**

## [v0.2.0](https://github.com/purescript-contrib/purescript-parsing/releases/tag/v0.2.0) - 2015-01-10

- Updated dependencies (@garyb)

## [v0.1.4](https://github.com/purescript-contrib/purescript-parsing/releases/tag/v0.1.4) - 2014-11-18

- Bumped for `Identity` changes.

## [v0.1.0](https://github.com/purescript-contrib/purescript-parsing/releases/tag/v0.1.0) - 2014-08-11

- Initial semver release.<|MERGE_RESOLUTION|>--- conflicted
+++ resolved
@@ -6,14 +6,11 @@
 
 New features:
 
-<<<<<<< HEAD
 - Added stack-safe (at the expense of `MonadRec` constraint) combinators
   `manyTillRec`, `many1TillRec`, `sepEndByRec`, and `sepEndBy1Rec`. (#130 by @fsoikin)
-=======
 - Added a new operator `<~?>` (alias of `withLazyErrorMessage`), an analog of
   `<?>`, but allows the error message to be deferred until there is actually an
   error. Handy when the error message is expensive to construct. (#129 by @fsoikin)
->>>>>>> 271e42c1
 
 ## [v7.1.0](https://github.com/purescript-contrib/purescript-parsing/releases/tag/v7.1.0) - 2022-01-06
 
